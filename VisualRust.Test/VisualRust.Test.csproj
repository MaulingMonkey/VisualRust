--- conflicted
+++ resolved
@@ -53,14 +53,11 @@
     <Compile Include="Utils.cs" />
   </ItemGroup>
   <ItemGroup>
+    <EmbeddedResource Include="External\image\src\lib.rs" />
     <EmbeddedResource Include="Internal\mod_paths.rs" />
-<<<<<<< HEAD
     <EmbeddedResource Include="Internal\SimpleChain\baz.rs" />
     <EmbeddedResource Include="Internal\SimpleChain\foo.rs" />
     <EmbeddedResource Include="Internal\SimpleChain\main.rs" />
-=======
-    <EmbeddedResource Include="External\image\src\lib.rs" />
->>>>>>> fb743a41
     <None Include="packages.config" />
     <EmbeddedResource Include="External\servo\components\layout\lib.rs" />
   </ItemGroup>
